--- conflicted
+++ resolved
@@ -1,21 +1,10 @@
-<<<<<<< HEAD
 from ..agent.base import BaseAgent
 from ..agent.browser import BrowserAgent
-from ..agent.cot import CoTAgent
 from ..agent.mcp import MCPAgent
-from ..agent.planning import PlanningAgent
 from ..agent.react import ReActAgent
 from ..agent.swe import SWEAgent
 from ..agent.toolcall import ToolCallAgent
 from ..agent.manus import Manus
-=======
-from app.agent.base import BaseAgent
-from app.agent.browser import BrowserAgent
-from app.agent.mcp import MCPAgent
-from app.agent.react import ReActAgent
-from app.agent.swe import SWEAgent
-from app.agent.toolcall import ToolCallAgent
->>>>>>> f760ebfb
 
 
 __all__ = [
