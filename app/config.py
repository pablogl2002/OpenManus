--- conflicted
+++ resolved
@@ -168,13 +168,10 @@
     search_config: Optional[SearchSettings] = Field(
         None, description="Search configuration"
     )
-<<<<<<< HEAD
     memory_config: Optional[MemorySettings] = Field(
         None, description="Search configuration"
     )
-=======
     mcp_config: Optional[MCPSettings] = Field(None, description="MCP configuration")
->>>>>>> f760ebfb
 
     class Config:
         arbitrary_types_allowed = True
@@ -277,7 +274,6 @@
         else:
             sandbox_settings = SandboxSettings()
 
-<<<<<<< HEAD
 
         memory_config = raw_config.get("memory", {})
         memory_settings = None
@@ -299,7 +295,6 @@
                 config=provider_settings
             )
 
-=======
         mcp_config = raw_config.get("mcp", {})
         mcp_settings = None
         if mcp_config:
@@ -308,7 +303,6 @@
             mcp_settings = MCPSettings(**mcp_config)
         else:
             mcp_settings = MCPSettings(servers=MCPSettings.load_server_config())
->>>>>>> f760ebfb
 
         config_dict = {
             "llm": {
@@ -321,11 +315,8 @@
             "sandbox": sandbox_settings,
             "browser_config": browser_settings,
             "search_config": search_settings,
-<<<<<<< HEAD
-            "memory_config": memory_settings
-=======
+            "memory_config": memory_settings,
             "mcp_config": mcp_settings,
->>>>>>> f760ebfb
         }
 
         self._config = AppConfig(**config_dict)
@@ -347,14 +338,11 @@
         return self._config.search_config
 
     @property
-<<<<<<< HEAD
     def memory_config(self) -> Optional[MemorySettings]:
         return self._config.memory_config
-=======
     def mcp_config(self) -> MCPSettings:
         """Get the MCP configuration"""
         return self._config.mcp_config
->>>>>>> f760ebfb
 
     @property
     def workspace_root(self) -> Path:
