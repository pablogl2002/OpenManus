--- conflicted
+++ resolved
@@ -390,45 +390,6 @@
 Page content:
 {content[:max_content_length]}
 """
-<<<<<<< HEAD
-                        # Format the prompt with the goal and content
-                        max_content_length = min(50000, len(content))
-                        formatted_prompt = prompt_text.format(
-                            goal=goal, page=content[:max_content_length]
-                        )
-
-                        # Create a proper message list for the LLM
-                        from ..schema import Message
-
-                        messages = [Message.user_message(formatted_prompt)]
-
-                        # Define extraction function for the tool
-                        extraction_function = {
-                            "type": "function",
-                            "function": {
-                                "name": "extract_content",
-                                "description": "Extract specific information from a webpage based on a goal",
-                                "parameters": {
-                                    "type": "object",
-                                    "properties": {
-                                        "extracted_content": {
-                                            "type": "object",
-                                            "description": "The content extracted from the page according to the goal",
-                                            "properties": {
-                                                "text": {
-                                                    "type": "string",
-                                                    "description": "Text content extracted from the page",
-                                                },
-                                                "metadata": {
-                                                    "type": "object",
-                                                    "description": "Additional metadata about the extracted content",
-                                                    "properties": {
-                                                        "source": {
-                                                            "type": "string",
-                                                            "description": "Source of the extracted content",
-                                                        }
-                                                    },
-=======
                     messages = [{"role": "system", "content": prompt}]
 
                     # Define extraction function schema
@@ -456,7 +417,6 @@
                                                         "type": "string",
                                                         "description": "Source of the extracted content",
                                                     }
->>>>>>> f760ebfb
                                                 },
                                             },
                                         },
