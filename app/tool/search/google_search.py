--- conflicted
+++ resolved
@@ -2,11 +2,7 @@
 
 from googlesearch import search
 
-<<<<<<< HEAD
-from .base import WebSearchEngine
-=======
-from app.tool.search.base import SearchItem, WebSearchEngine
->>>>>>> f760ebfb
+from ...tool.search.base import SearchItem, WebSearchEngine
 
 
 class GoogleSearchEngine(WebSearchEngine):
