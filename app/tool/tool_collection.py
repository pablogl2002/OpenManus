--- conflicted
+++ resolved
@@ -1,14 +1,9 @@
 """Collection classes for managing multiple tools."""
 from typing import Any, Dict, List
 
-<<<<<<< HEAD
 from ..exceptions import ToolError
+from ..logger import logger
 from ..tool.base import BaseTool, ToolFailure, ToolResult
-=======
-from app.exceptions import ToolError
-from app.logger import logger
-from app.tool.base import BaseTool, ToolFailure, ToolResult
->>>>>>> f760ebfb
 
 
 class ToolCollection:
