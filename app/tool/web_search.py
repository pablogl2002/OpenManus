--- conflicted
+++ resolved
@@ -6,24 +6,17 @@
 from pydantic import BaseModel, ConfigDict, Field, model_validator
 from tenacity import retry, stop_after_attempt, wait_exponential
 
-<<<<<<< HEAD
 from ..config import config
 from ..logger import logger
-from ..tool.base import BaseTool
+from ..tool.base import BaseTool, ToolResult
 from ..tool.search import (
-=======
-from app.config import config
-from app.logger import logger
-from app.tool.base import BaseTool, ToolResult
-from app.tool.search import (
->>>>>>> f760ebfb
     BaiduSearchEngine,
     BingSearchEngine,
     DuckDuckGoSearchEngine,
     GoogleSearchEngine,
     WebSearchEngine,
 )
-from app.tool.search.base import SearchItem
+from ..tool.search.base import SearchItem
 
 
 class SearchResult(BaseModel):
